--- conflicted
+++ resolved
@@ -16,13 +16,6 @@
     def __init__(self, device=None, max_length=1024, checkpoint='facebook/bart-large-cnn'):
         super().__init__(['rh'],
                          ['greedy_tokens', 'input_tokens'])
-<<<<<<< HEAD
-        if device is None:
-            self.device = 'cuda:0' if torch.cuda.is_available() else 'cpu'
-        else:
-            self.device = device
-=======
->>>>>>> ba2a0a26
         self.max_length = max_length
         self.checkpoint = checkpoint
         self.device = device
